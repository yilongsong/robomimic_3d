"""
Script to extract observations from low-dimensional simulation states in a robosuite dataset.

Args:
    dataset (str): path to input hdf5 dataset

    output_name (str): name of output hdf5 dataset

    n (int): if provided, stop after n trajectories are processed

    shaped (bool): if flag is set, use dense rewards

    camera_names (str or [str]): camera name(s) to use for image observations. 
        Leave out to not use image observations.

    camera_height (int): height of image observation.

    camera_width (int): width of image observation

    done_mode (int): how to write done signal. If 0, done is 1 whenever s' is a success state.
        If 1, done is 1 at the end of each trajectory. If 2, both.

    copy_rewards (bool): if provided, copy rewards from source file instead of inferring them

    copy_dones (bool): if provided, copy dones from source file instead of inferring them

Example usage:
    
    # extract low-dimensional observations
    python dataset_states_to_obs.py --dataset /path/to/demo.hdf5 --output_name low_dim.hdf5 --done_mode 2
    
    # extract 84x84 image observations
    python dataset_states_to_obs.py --dataset /path/to/demo.hdf5 --output_name image.hdf5 \
        --done_mode 2 --camera_names agentview robot0_eye_in_hand --camera_height 84 --camera_width 84

    # (space saving option) extract 84x84 image observations with compression and without 
    # extracting next obs (not needed for pure imitation learning algos)
    python dataset_states_to_obs.py --dataset /path/to/demo.hdf5 --output_name image.hdf5 \
        --done_mode 2 --camera_names agentview robot0_eye_in_hand --camera_height 84 --camera_width 84 \
        --compress --exclude-next-obs

    # use dense rewards, and only annotate the end of trajectories with done signal
    python dataset_states_to_obs.py --dataset /path/to/demo.hdf5 --output_name image_dense_done_1.hdf5 \
        --done_mode 1 --dense --camera_names agentview robot0_eye_in_hand --camera_height 84 --camera_width 84
"""


'''
python dataset_states_to_obs.py --dataset /home/yilong/Documents/mimicgen_envs/datasets/core/square_d0.hdf5 --output_name /home/yilong/Documents/mimicgen_envs/datasets/core/data.hdf5
'''
import os
import json
import h5py
import argparse
import numpy as np
from copy import deepcopy

import robomimic.utils.tensor_utils as TensorUtils
import robomimic.utils.file_utils as FileUtils
import robomimic.utils.env_utils as EnvUtils
from robomimic.envs.env_base import EnvBase

import matplotlib.pyplot as plt
from mpl_toolkits.mplot3d import Axes3D

def find_index_after_pattern(text, pattern, after_pattern):
        # Find the index of the first occurrence of after_pattern
        start_index = text.find(after_pattern)
        if start_index == -1:
            return -1
        
        # Search for pattern after the start_index
        index_after_pattern = text.find(pattern, start_index)
        if index_after_pattern == -1:
            return -1
        
        # Return the index after the pattern
        return index_after_pattern + len(pattern)

def visualize_voxel(traj):
    
    np_voxels = traj['obs']['voxels'][0]
    #occupancy = traj['obs']['voxels'][0][0,:,:,:]
    #indices = np.argwhere(occupancy == 1)[0]

    # Create a 3D plot
    fig = plt.figure()
    ax = fig.add_subplot(111, projection='3d')

    indices = np.argwhere(np_voxels[0] != 0)
    colors = np_voxels[1:, indices[:, 0], indices[:, 1], indices[:, 2]].T

    ax.scatter(indices[:, 0], indices[:, 1], indices[:, 2], c=colors/255., marker='s')

    # Set labels and show the plot
    ax.set_xlabel('X Axis')
    ax.set_ylabel('Y Axis')
    ax.set_zlabel('Z Axis')
    ax.set_xlim(0, 64)
    ax.set_ylim(0, 64)
    ax.set_zlim(0, 64)  

    plt.show()

def extract_trajectory(
    env, 
    initial_state, 
    states, 
    actions,
    done_mode,
):
    """
    Helper function to extract observations, rewards, and dones along a trajectory using
    the simulator environment.

    Args:
        env (instance of EnvBase): environment
        initial_state (dict): initial simulation state to load
        states (np.array): array of simulation states to load to extract information
        actions (np.array): array of actions
        done_mode (int): how to write done signal. If 0, done is 1 whenever s' is a 
            success state. If 1, done is 1 at the end of each trajectory. 
            If 2, do both.
    """
    assert isinstance(env, EnvBase)
    assert states.shape[0] == actions.shape[0]

    # load the initial state
    env.reset()
    # xml_with_added_cameras = env.env.model.get_xml() # This xml file (/robosuite/robosuite/models/assets/arenas/pegs_arena.xml
    
    pattern = '/>\n'
    after_pattern = 'camera name="sideview"'

    insert_index = find_index_after_pattern(initial_state['model'], pattern, after_pattern) + 1

    new_cameras_xml =  '''<camera mode="fixed" name="sideview2" pos="-0.05651774593317116 -1.5 1.4879572214102434" quat="-0.009905065491771751 0.006877963156909582 0.5912228352893879 -0.806418094001364" />\n    
                    <camera mode="fixed" name="backview" pos="-1.5 0 1.45" quat="-0.56 -0.43 0.43 0.56" />\n'''

    initial_state['model'] = initial_state['model'][:insert_index] + new_cameras_xml + initial_state['model'][insert_index:]

    obs = env.reset_to(initial_state)

    

    traj = dict(
        obs=[], 
        next_obs=[], 
        rewards=[], 
        dones=[], 
        actions=np.array(actions), 
        states=np.array(states), 
        initial_state_dict=initial_state,
    )
    traj_len = states.shape[0]
    # iteration variable @t is over "next obs" indices
    for t in range(1, traj_len + 1):

        # get next observation
        if t == traj_len:
            # play final action to get next observation for last timestep
            next_obs, _, _, _ = env.step(actions[t - 1])
        else:
            # reset to simulator state to get observation
            next_obs = env.reset_to({"states" : states[t]})

        # infer reward signal
        # note: our tasks use reward r(s'), reward AFTER transition, so this is
        #       the reward for the current timestep
        r = env.get_reward()

        # infer done signal
        done = False
        if (done_mode == 1) or (done_mode == 2):
            # done = 1 at end of trajectory
            done = done or (t == traj_len)
        if (done_mode == 0) or (done_mode == 2):
            # done = 1 when s' is task success state
            done = done or env.is_success()["task"]
        done = int(done)

        # collect transition
        traj["obs"].append(obs)
        traj["next_obs"].append(next_obs)
        traj["rewards"].append(r)
        traj["dones"].append(done)

        # update for next iter
        obs = deepcopy(next_obs)

    # convert list of dict to dict of list for obs dictionaries (for convenient writes to hdf5 dataset)
    traj["obs"] = TensorUtils.list_of_flat_dict_to_dict_of_list(traj["obs"])
    traj["next_obs"] = TensorUtils.list_of_flat_dict_to_dict_of_list(traj["next_obs"])

    # list to numpy array
    for k in traj:
        if k == "initial_state_dict":
            continue
        if isinstance(traj[k], dict):
            for kp in traj[k]:
                traj[k][kp] = np.array(traj[k][kp])
        else:
            traj[k] = np.array(traj[k])

    return traj

def preprocess_depth(traj, cam_name, depth_minmax):
    # depths.shape = (N, H, W, C)
    minmax = depth_minmax[cam_name]
    minmax_range = minmax[1] - minmax[0]
    ndepths =(np.clip(traj['obs'][f'{cam_name}_depth'], minmax[0], minmax[1]) - minmax[0]) / minmax_range * 255
    return ndepths.astype(np.uint8)

def add_rgbd_obs(traj, camera_names, depth_minmax):
    for cam_name in camera_names:
        traj['obs'][f'{cam_name}_rgbd'] = np.concatenate([traj['obs'][f'{cam_name}_image'],
                                                          preprocess_depth(traj, cam_name, depth_minmax)],
                                                            axis=3)
        traj['next_obs'][f'{cam_name}_rgbd'] = np.concatenate([traj['next_obs'][f'{cam_name}_image'],
                                                            preprocess_depth(traj, cam_name, depth_minmax)],
                                                            axis=3)
        del traj['obs'][f'{cam_name}_depth']
        del traj['next_obs'][f'{cam_name}_depth']
    return traj

def dataset_states_to_obs(args):
    # create environment to use for data processing
    env_meta = FileUtils.get_env_metadata_from_dataset(dataset_path=args.dataset)
<<<<<<< HEAD
    camera_names = ['birdview', 'agentview', 'sideview', 'robot0_eye_in_hand']
    depth_minmax = {'birdview': [1.180, 2.180],
                    'agentview': [0.1, 1.1],
                    'sideview': [1.0, 2.0],
                    'robot0_eye_in_hand': [0., 1.0],
                    }
=======
    camera_names = ['frontview', 'birdview', 'agentview', 'sideview', 'robot0_eye_in_hand', 'sideview2', 'backview']

>>>>>>> 645d5a50
    env = EnvUtils.create_env_for_data_processing(
        env_meta=env_meta,
        camera_names=camera_names, 
        camera_height=args.camera_height, 
        camera_width=args.camera_width, 
        reward_shaping=args.shaped,
    )

    print("==== Using environment with the following metadata ====")
    print(json.dumps(env.serialize(), indent=4))
    print("")

    # some operations for playback are robosuite-specific, so determine if this environment is a robosuite env
    is_robosuite_env = EnvUtils.is_robosuite_env(env_meta)
    camera_info = None
    if is_robosuite_env:
        camera_info = env.get_camera_info(
            camera_names=camera_names, 
            camera_height=args.camera_height, 
            camera_width=args.camera_width,
        )

    # list of all demonstration episodes (sorted in increasing number order)
    f = h5py.File(args.dataset, "r")
    demos = list(f["data"].keys())
    inds = np.argsort([int(elem[5:]) for elem in demos])
    demos = [demos[i] for i in inds]

    # maybe reduce the number of demonstrations to playback
    if args.n is not None:
        demos = demos[:args.n]

    # output file in same directory as input file
    output_path = os.path.join(os.path.dirname(args.dataset), args.output_name)
    f_out = h5py.File(output_path, "w")
    data_grp = f_out.create_group("data")
    print("input file: {}".format(args.dataset))
    print("output file: {}".format(output_path))

    total_samples = 0
    for ind in range(len(demos)):
        ep = demos[ind]

        # prepare initial state to reload from
        states = f["data/{}/states".format(ep)][()]
        initial_state = dict(states=states[0])
        if is_robosuite_env:
            initial_state["model"] = f["data/{}".format(ep)].attrs["model_file"]
            
        # extract obs, rewards, dones
        actions = f["data/{}/actions".format(ep)][()]
        traj = extract_trajectory(
            env=env, 
            initial_state=initial_state, 
            states=states, 
            actions=actions,
            done_mode=args.done_mode,
        )

<<<<<<< HEAD
        # visualize_voxel(traj)
        traj = add_rgbd_obs(traj, camera_names, depth_minmax)
        
=======
        visualize_voxel(traj)
>>>>>>> 645d5a50

        # maybe copy reward or done signal from source file
        if args.copy_rewards:
            traj["rewards"] = f["data/{}/rewards".format(ep)][()]
        if args.copy_dones:
            traj["dones"] = f["data/{}/dones".format(ep)][()]

        # store transitions

        # IMPORTANT: keep name of group the same as source file, to make sure that filter keys are
        #            consistent as well
        ep_data_grp = data_grp.create_group(ep)
        ep_data_grp.create_dataset("actions", data=np.array(traj["actions"]))
        ep_data_grp.create_dataset("states", data=np.array(traj["states"]))
        ep_data_grp.create_dataset("rewards", data=np.array(traj["rewards"]))
        ep_data_grp.create_dataset("dones", data=np.array(traj["dones"]))
        for k in traj["obs"]:
            if args.compress:
                ep_data_grp.create_dataset("obs/{}".format(k), data=np.array(traj["obs"][k]), compression="gzip")
            else:
                ep_data_grp.create_dataset("obs/{}".format(k), data=np.array(traj["obs"][k]))
            if not args.exclude_next_obs:
                if args.compress:
                    ep_data_grp.create_dataset("next_obs/{}".format(k), data=np.array(traj["next_obs"][k]), compression="gzip")
                else:
                    ep_data_grp.create_dataset("next_obs/{}".format(k), data=np.array(traj["next_obs"][k]))

        # episode metadata
        if is_robosuite_env:
            ep_data_grp.attrs["model_file"] = traj["initial_state_dict"]["model"] # model xml for this episode
        ep_data_grp.attrs["num_samples"] = traj["actions"].shape[0] # number of transitions in this episode
        total_samples += traj["actions"].shape[0]
        print("ep {}: wrote {} transitions to group {}".format(ind, ep_data_grp.attrs["num_samples"], ep))


    # copy over all filter keys that exist in the original hdf5
    if "mask" in f:
        f.copy("mask", f_out)

    # global metadata
    data_grp.attrs["total"] = total_samples
    data_grp.attrs["env_args"] = json.dumps(env.serialize(), indent=4) # environment info
    print("Wrote {} trajectories to {}".format(len(demos), output_path))

    f.close()
    f_out.close()


if __name__ == "__main__":
    parser = argparse.ArgumentParser()
    parser.add_argument(
        "--dataset",
        type=str,
        required=True,
        help="path to input hdf5 dataset",
    )
    # name of hdf5 to write - it will be in the same directory as @dataset
    parser.add_argument(
        "--output_name",
        type=str,
        required=True,
        help="name of output hdf5 dataset",
    )

    # specify number of demos to process - useful for debugging conversion with a handful
    # of trajectories
    parser.add_argument(
        "--n",
        type=int,
        default=None,
        help="(optional) stop after n trajectories are processed",
    )

    # flag for reward shaping
    parser.add_argument(
        "--shaped", 
        action='store_true',
        help="(optional) use shaped rewards",
    )

    # camera names to use for observations
    parser.add_argument(
        "--camera_names",
        type=str,
        nargs='+',
        default=[],
        help="(optional) camera name(s) to use for image observations. Leave out to not use image observations.",
    )

    parser.add_argument(
        "--camera_height",
        type=int,
        default=84,
        help="(optional) height of image observations",
    )

    parser.add_argument(
        "--camera_width",
        type=int,
        default=84,
        help="(optional) width of image observations",
    )

    # specifies how the "done" signal is written. If "0", then the "done" signal is 1 wherever 
    # the transition (s, a, s') has s' in a task completion state. If "1", the "done" signal 
    # is one at the end of every trajectory. If "2", the "done" signal is 1 at task completion
    # states for successful trajectories and 1 at the end of all trajectories.
    parser.add_argument(
        "--done_mode",
        type=int,
        default=0,
        help="how to write done signal. If 0, done is 1 whenever s' is a success state.\
            If 1, done is 1 at the end of each trajectory. If 2, both.",
    )

    # flag for copying rewards from source file instead of re-writing them
    parser.add_argument(
        "--copy_rewards", 
        action='store_true',
        help="(optional) copy rewards from source file instead of inferring them",
    )

    # flag for copying dones from source file instead of re-writing them
    parser.add_argument(
        "--copy_dones", 
        action='store_true',
        help="(optional) copy dones from source file instead of inferring them",
    )

    # flag to exclude next obs in dataset
    parser.add_argument(
        "--exclude-next-obs", 
        action='store_true',
        help="(optional) exclude next obs in dataset",
    )

    # flag to compress observations with gzip option in hdf5
    parser.add_argument(
        "--compress", 
        action='store_true',
        help="(optional) compress observations with gzip option in hdf5",
    )

    args = parser.parse_args()
    dataset_states_to_obs(args)<|MERGE_RESOLUTION|>--- conflicted
+++ resolved
@@ -226,17 +226,8 @@
 def dataset_states_to_obs(args):
     # create environment to use for data processing
     env_meta = FileUtils.get_env_metadata_from_dataset(dataset_path=args.dataset)
-<<<<<<< HEAD
-    camera_names = ['birdview', 'agentview', 'sideview', 'robot0_eye_in_hand']
-    depth_minmax = {'birdview': [1.180, 2.180],
-                    'agentview': [0.1, 1.1],
-                    'sideview': [1.0, 2.0],
-                    'robot0_eye_in_hand': [0., 1.0],
-                    }
-=======
     camera_names = ['frontview', 'birdview', 'agentview', 'sideview', 'robot0_eye_in_hand', 'sideview2', 'backview']
 
->>>>>>> 645d5a50
     env = EnvUtils.create_env_for_data_processing(
         env_meta=env_meta,
         camera_names=camera_names, 
@@ -296,13 +287,9 @@
             done_mode=args.done_mode,
         )
 
-<<<<<<< HEAD
         # visualize_voxel(traj)
-        traj = add_rgbd_obs(traj, camera_names, depth_minmax)
-        
-=======
-        visualize_voxel(traj)
->>>>>>> 645d5a50
+
+
 
         # maybe copy reward or done signal from source file
         if args.copy_rewards:
